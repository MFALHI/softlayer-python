"""
usage: sl vs [<command>] [<args>...] [options]

Manage, delete, order compute instances

The available commands are:
  cancel          Cancel a running virtual server
  capture         Create an image the disk(s) of a virtual server
  create          Order and create a virtual server
                    (see `sl vs create-options` for choices)
  create-options  Output available available options when creating a VS
  detail          Output details about a virtual server
  dns             DNS related actions to a virtual server
  edit            Edit details of a virtual server
  list            List virtual servers on the account
  nic-edit        Edit NIC settings
  pause           Pauses an active virtual server
  power-off       Powers off a running virtual server
  power-on        Boots up a virtual server
  ready           Check if a virtual server has finished provisioning
  reboot          Reboots a running virtual server
  reload          Reload the OS on a VS based on its current configuration
  resume          Resumes a paused virtual server
  upgrade         Upgrades parameters of a virtual server

For several commands, <identifier> will be asked for. This can be the id,
hostname or the ip address for a virtual server.
"""
# :license: MIT, see LICENSE for more details.

import os
import os.path

import SoftLayer
from SoftLayer.CLI import environment
from SoftLayer.CLI import exceptions
from SoftLayer.CLI import formatting
from SoftLayer.CLI import helpers
from SoftLayer.CLI import template
from SoftLayer import utils


<<<<<<< HEAD
class ListVSIs(environment.CLIRunnable):
=======
class ListVSIs(CLIRunnable):

>>>>>>> d873a18e
    """
usage: sl vs list [--hourly | --monthly] [--sortby=SORT_COLUMN] [--tags=TAGS]
                  [options]

List virtual servers

Examples:
    sl vs list --datacenter=dal05
    sl vs list --network=100 --cpu=2
    sl vs list --memory='>= 2048'
    sl vs list --tags=production,db

Options:
  --sortby=ARG  Column to sort by. options: id, datacenter, host,
                Cores, memory, primary_ip, backend_ip

Filters:
  -c --cpu=CPU             Number of CPU cores
  -D --domain=DOMAIN       Domain portion of the FQDN. example: example.com
  -d DC, --datacenter=DC   datacenter shortname (sng01, dal05, ...)
  -H --hostname=HOST       Host portion of the FQDN. example: server
  -m --memory=MEMORY       Memory in mebibytes
  -n MBPS, --network=MBPS  Network port speed in Mbps
  --hourly                 Show hourly instances
  --monthly                Show monthly instances
  --tags=ARG               Only show instances that have one of these tags.
                             Comma-separated. (production,db)

For more on filters see 'sl help filters'
"""
    action = 'list'

    def execute(self, args):
        vsi = SoftLayer.VSManager(self.client)

        tags = None
        if args.get('--tags'):
            tags = [tag.strip() for tag in args.get('--tags').split(',')]

        guests = vsi.list_instances(hourly=args.get('--hourly'),
                                    monthly=args.get('--monthly'),
                                    hostname=args.get('--hostname'),
                                    domain=args.get('--domain'),
                                    cpus=args.get('--cpu'),
                                    memory=args.get('--memory'),
                                    datacenter=args.get('--datacenter'),
                                    nic_speed=args.get('--network'),
                                    tags=tags)

        table = formatting.Table([
            'id', 'datacenter', 'host',
            'cores', 'memory', 'primary_ip',
            'backend_ip', 'active_transaction', 'owner'
        ])
        table.sortby = args.get('--sortby') or 'host'

        for guest in guests:
            guest = utils.NestedDict(guest)
            table.add_row([
                guest['id'],
                guest['datacenter']['name'] or formatting.blank(),
                guest['fullyQualifiedDomainName'],
                guest['maxCpu'],
<<<<<<< HEAD
                formatting.mb_to_gb(guest['maxMemory']),
                guest['primaryIpAddress'] or formatting.blank(),
                guest['primaryBackendIpAddress'] or formatting.blank(),
                formatting.active_txn(guest),
=======
                mb_to_gb(guest['maxMemory']),
                guest['primaryIpAddress'] or blank(),
                guest['primaryBackendIpAddress'] or blank(),
                active_txn(guest),
                guest['billingItem']['orderItem']['order']
                ['userRecord']['username']
>>>>>>> d873a18e
            ])

        return table


<<<<<<< HEAD
class VSDetails(environment.CLIRunnable):
=======
class VSDetails(CLIRunnable):

>>>>>>> d873a18e
    """
usage: sl vs detail [--passwords] [--price] <identifier> [options]

Get details for a virtual server

Options:
  --passwords  Show passwords (check over your shoulder!)
  --price      Show associated prices
"""
    action = 'detail'

    def execute(self, args):
        vsi = SoftLayer.VSManager(self.client)
        table = formatting.KeyValueTable(['Name', 'Value'])
        table.align['Name'] = 'r'
        table.align['Value'] = 'l'

        vs_id = helpers.resolve_id(vsi.resolve_ids,
                                   args.get('<identifier>'),
                                   'VS')
        result = vsi.get_instance(vs_id)
        result = utils.NestedDict(result)

        table.add_row(['id', result['id']])
        table.add_row(['hostname', result['fullyQualifiedDomainName']])
        table.add_row(['status', formatting.FormattedItem(
            result['status']['keyName'] or formatting.blank(),
            result['status']['name'] or formatting.blank()
        )])
        table.add_row(['active_transaction', formatting.active_txn(result)])
        table.add_row(['state', formatting.FormattedItem(
            utils.lookup(result, 'powerState', 'keyName'),
            utils.lookup(result, 'powerState', 'name'),
        )])
        table.add_row(['datacenter',
                       result['datacenter']['name'] or formatting.blank()])
        operating_system = utils.lookup(result,
                                        'operatingSystem',
                                        'softwareLicense',
                                        'softwareDescription') or {}
        table.add_row([
            'os',
            formatting.FormattedItem(
                operating_system.get('version') or formatting.blank(),
                operating_system.get('name') or formatting.blank()
            )])
        table.add_row(['os_version',
                       operating_system.get('version') or formatting.blank()])
        table.add_row(['cores', result['maxCpu']])
        table.add_row(['memory', formatting.mb_to_gb(result['maxMemory'])])
        table.add_row(['public_ip',
                       result['primaryIpAddress'] or formatting.blank()])
        table.add_row(['private_ip',
                       result['primaryBackendIpAddress']
                       or formatting.blank()])
        table.add_row(['private_only', result['privateNetworkOnlyFlag']])
        table.add_row(['private_cpu', result['dedicatedAccountHostOnlyFlag']])
        table.add_row(['created', result['createDate']])
        table.add_row(['modified', result['modifyDate']])
        table.add_row(['owner', FormattedItem(
            lookup(result, 'billingItem', 'orderItem',
                   'order', 'userRecord', 'username'),
        )])

        vlan_table = formatting.Table(['type', 'number', 'id'])
        for vlan in result['networkVlans']:
            vlan_table.add_row([
                vlan['networkSpace'], vlan['vlanNumber'], vlan['id']])
        table.add_row(['vlans', vlan_table])

        if result.get('notes'):
            table.add_row(['notes', result['notes']])

        if args.get('--price'):
            table.add_row(['price rate',
                           result['billingItem']['recurringFee']])

        if args.get('--passwords'):
            pass_table = formatting.Table(['username', 'password'])
            for item in result['operatingSystem']['passwords']:
                pass_table.add_row([item['username'], item['password']])
            table.add_row(['users', pass_table])

        tag_row = []
        for tag in result['tagReferences']:
            tag_row.append(tag['tag']['name'])

        if tag_row:
            table.add_row(['tags', formatting.listing(tag_row, separator=',')])

        # Test to see if this actually has a primary (public) ip address
        if result['primaryIpAddress']:
            ptr_domains = (self.client['Virtual_Guest']
                           .getReverseDomainRecords(id=vs_id))

            for ptr_domain in ptr_domains:
                for ptr in ptr_domain['resourceRecords']:
                    table.add_row(['ptr', ptr['data']])

        return table


<<<<<<< HEAD
class CreateOptionsVS(environment.CLIRunnable):
=======
class CreateOptionsVS(CLIRunnable):

>>>>>>> d873a18e
    """
usage: sl vs create-options [options]

Output available available options when creating a virtual server

Options:
  --all         Show all options. default if no other option provided
  --cpu         Show CPU options
  --datacenter  Show datacenter options
  --disk        Show disk options
  --memory      Show memory size options
  --nic         Show NIC speed options
  --os          Show operating system options
"""
    action = 'create-options'
    options = ['datacenter', 'cpu', 'nic', 'disk', 'os', 'memory']

    def execute(self, args):
        vsi = SoftLayer.VSManager(self.client)
        result = vsi.get_create_options()

        show_all = True
        for opt_name in self.options:
            if args.get("--" + opt_name):
                show_all = False
                break

        if args['--all']:
            show_all = True

        table = formatting.KeyValueTable(['Name', 'Value'])
        table.align['Name'] = 'r'
        table.align['Value'] = 'l'

        if args['--datacenter'] or show_all:
            datacenters = [dc['template']['datacenter']['name']
                           for dc in result['datacenters']]
            table.add_row(['datacenter',
                           formatting.listing(datacenters, separator=',')])

        if args['--cpu'] or show_all:
            standard_cpu = [x for x in result['processors']
                            if not x['template'].get(
                                'dedicatedAccountHostOnlyFlag', False)]

            ded_cpu = [x for x in result['processors']
                       if x['template'].get('dedicatedAccountHostOnlyFlag',
                                            False)]

            def add_cpus_row(cpu_options, name):
                """ Add CPU rows to the table """
                cpus = []
                for cpu_option in cpu_options:
                    cpus.append(str(cpu_option['template']['startCpus']))

                table.add_row(['cpus (%s)' % name,
                               formatting.listing(cpus, separator=',')])

            add_cpus_row(ded_cpu, 'private')
            add_cpus_row(standard_cpu, 'standard')

        if args['--memory'] or show_all:
            memory = [
                str(m['template']['maxMemory']) for m in result['memory']]
            table.add_row(['memory',
                           formatting.listing(memory, separator=',')])

        if args['--os'] or show_all:
            op_sys = [
                o['template']['operatingSystemReferenceCode'] for o in
                result['operatingSystems']]

            op_sys = sorted(op_sys)
            os_summary = set()

            for operating_system in op_sys:
                os_summary.add(operating_system[0:operating_system.find('_')])

            for summary in sorted(os_summary):
                table.add_row([
                    'os (%s)' % summary,
                    os.linesep.join(sorted([x for x in op_sys
                                            if x[0:len(summary)] == summary]))
                ])

        if args['--disk'] or show_all:
            local_disks = [x for x in result['blockDevices']
                           if x['template'].get('localDiskFlag', False)]

            san_disks = [x for x in result['blockDevices']
                         if not x['template'].get('localDiskFlag', False)]

            def add_block_rows(disks, name):
                """ Add block rows to the table """
                simple = {}
                for disk in disks:
                    block = disk['template']['blockDevices'][0]
                    bid = block['device']

                    if bid not in simple:
                        simple[bid] = []

                    simple[bid].append(str(block['diskImage']['capacity']))

                for label in sorted(simple.keys()):
                    table.add_row(['%s disk(%s)' % (name, label),
                                   formatting.listing(simple[label],
                                                      separator=',')])

            add_block_rows(local_disks, 'local')
            add_block_rows(san_disks, 'san')

        if args['--nic'] or show_all:
            speeds = []
            for comp in result['networkComponents']:
                speed = comp['template']['networkComponents'][0]['maxSpeed']
                speeds.append(str(speed))

            speeds = sorted(speeds)

            table.add_row(['nic', formatting.listing(speeds, separator=',')])

        return table


<<<<<<< HEAD
class CreateVS(environment.CLIRunnable):
=======
class CreateVS(CLIRunnable):

>>>>>>> d873a18e
    """
usage: sl vs create [--disk=SIZE...] [--key=KEY...] [options]

Order/create a VS. See 'sl vs create-options' for valid options

Required:
  -c, --cpu=CPU        Number of CPU cores
  -D, --domain=DOMAIN  Domain portion of the FQDN. example: example.com
  -H, --hostname=HOST  Host portion of the FQDN. example: server
  --image=GUID         Image GUID. See: 'sl image list' for reference
  -m, --memory=MEMORY  Memory in mebibytes. example: 2048
  -o, --os=OS          OS install code. Tip: you can specify <OS>_LATEST

  --hourly            Hourly rate instance type
  --monthly           Monthly rate instance type


Optional:
  -d, --datacenter=DC    Datacenter shortname (sng01, dal05, ...)
                         Note: Omitting this value defaults to the first
                           available datacenter
  --dedicated            Create a dedicated VS (Virtual Server (Private Node))
  --san                  Use SAN storage instead of local disk. Applies to
                           all disks specified with --disk.
  --test                 Do not create VS, just get a quote
  --export=FILE          Exports options to a template file
  -F, --userfile=FILE    Read userdata from file
  -g --tag=TAG           Comma list of tags to set
  -i, --postinstall=URI  Post-install script to download
                           (Only HTTPS executes, HTTP leaves file in /root)
  -k, --key=KEY          SSH keys to add to the root user. Can be specified
                           multiple times
  --like=IDENTIFIER      Use the configuration from an existing VS
  -n, --network=MBPS     Network port speed in Mbps
  --disk=SIZE...         Disks. Can be specified multiple times
  --private              Forces the VS to only have access the private network
  -t, --template=FILE    A template file that defaults the command-line
                           options using the long name in INI format
  -u, --userdata=DATA    User defined metadata string
  --vlan_public=VLAN     The ID of the public VLAN on which you want the VS
                           placed.
  --vlan_private=VLAN    The ID of the private VLAN on which you want the VS
                           placed.
  --wait=SECONDS         Block until VS is finished provisioning for up to X
                           seconds before returning
"""
    action = 'create'
    options = ['confirm']
    required_params = ['--hostname', '--domain', '--cpu', '--memory']

    def execute(self, args):
        template.update_with_template_args(args, list_args=['--disk', '--key'])
        vsi = SoftLayer.VSManager(self.client)
        self._update_with_like_args(args)
        self._validate_args(args)

        # Do not create a virtual server with --test or --export
        do_create = not (args['--export'] or args['--test'])

        table = formatting.Table(['Item', 'cost'])
        table.align['Item'] = 'r'
        table.align['cost'] = 'r'
        data = self._parse_create_args(args)

        output = []
        if args.get('--test'):
            result = vsi.verify_create_instance(**data)
            total_monthly = 0.0
            total_hourly = 0.0

            table = formatting.Table(['Item', 'cost'])
            table.align['Item'] = 'r'
            table.align['cost'] = 'r'

            for price in result['prices']:
                total_monthly += float(price.get('recurringFee', 0.0))
                total_hourly += float(price.get('hourlyRecurringFee', 0.0))
                if args.get('--hourly'):
                    rate = "%.2f" % float(price['hourlyRecurringFee'])
                else:
                    rate = "%.2f" % float(price['recurringFee'])

                table.add_row([price['item']['description'], rate])

            if args.get('--hourly'):
                total = total_hourly
            else:
                total = total_monthly

            billing_rate = 'monthly'
            if args.get('--hourly'):
                billing_rate = 'hourly'
            table.add_row(['Total %s cost' % billing_rate, "%.2f" % total])
            output.append(table)
            output.append(formatting.FormattedItem(
                None,
                ' -- ! Prices reflected here are retail and do not '
                'take account level discounts and are not guaranteed.'))

        if args['--export']:
            export_file = args.pop('--export')
            template.export_to_template(export_file, args,
                                        exclude=['--wait', '--test'])
            return 'Successfully exported options to a template file.'

        if do_create:
            if args['--really'] or formatting.confirm(
                    "This action will incur charges on your account. "
                    "Continue?"):
                result = vsi.create_instance(**data)

                table = formatting.KeyValueTable(['name', 'value'])
                table.align['name'] = 'r'
                table.align['value'] = 'l'
                table.add_row(['id', result['id']])
                table.add_row(['created', result['createDate']])
                table.add_row(['guid', result['globalIdentifier']])
                output.append(table)

                if args.get('--wait'):
                    ready = vsi.wait_for_ready(
                        result['id'], int(args.get('--wait') or 1))
                    table.add_row(['ready', ready])
            else:
                raise exceptions.CLIAbort('Aborting virtual server order.')

        return output

    def _validate_args(self, args):
        """ Raises an ArgumentError if the given arguments are not valid """
        invalid_args = [k for k in self.required_params if args.get(k) is None]
        if invalid_args:
            raise exceptions.ArgumentError('Missing required options: %s'
                                           % ','.join(invalid_args))

        if all([args['--userdata'], args['--userfile']]):
            raise exceptions.ArgumentError(
                '[-u | --userdata] not allowed with [-F | --userfile]')

        if args['--hourly'] in formatting.FALSE_VALUES:
            args['--hourly'] = False

        if args['--monthly'] in formatting.FALSE_VALUES:
            args['--monthly'] = False

        if all([args['--hourly'], args['--monthly']]):
            raise exceptions.ArgumentError(
                '[--hourly] not allowed with [--monthly]')

        if not any([args['--hourly'], args['--monthly']]):
            raise exceptions.ArgumentError(
                'One of [--hourly | --monthly] is required')

        image_args = [args['--os'], args['--image']]
        if all(image_args):
            raise exceptions.ArgumentError(
                '[-o | --os] not allowed with [--image]')

        if not any(image_args):
            raise exceptions.ArgumentError(
                'One of [--os | --image] is required')

        if args['--userfile']:
            if not os.path.exists(args['--userfile']):
                raise exceptions.ArgumentError(
                    'File does not exist [-u | --userfile] = %s'
                    % args['--userfile'])

    def _update_with_like_args(self, args):
        """ Update arguments with options taken from a currently running VS.

        :param VSManager args: A VSManager
        :param dict args: CLI arguments
        """
        if args['--like']:
            vsi = SoftLayer.VSManager(self.client)
            vs_id = helpers.resolve_id(vsi.resolve_ids,
                                       args.pop('--like'),
                                       'VS')
            like_details = vsi.get_instance(vs_id)
            like_args = {
                '--hostname': like_details['hostname'],
                '--domain': like_details['domain'],
                '--cpu': like_details['maxCpu'],
                '--memory': like_details['maxMemory'],
                '--hourly': like_details['hourlyBillingFlag'],
                '--monthly': not like_details['hourlyBillingFlag'],
                '--datacenter': like_details['datacenter']['name'],
                '--network': like_details['networkComponents'][0]['maxSpeed'],
                '--user-data': like_details['userData'] or None,
                '--postinstall': like_details.get('postInstallScriptUri'),
                '--dedicated': like_details['dedicatedAccountHostOnlyFlag'],
                '--private': like_details['privateNetworkOnlyFlag'],
            }

            tag_refs = like_details.get('tagReferences', None)
            if tag_refs is not None and len(tag_refs) > 0:
                tags = ','.join([t['tag']['name'] for t in tag_refs])
                like_args['--tag'] = tags

            # Handle mutually exclusive options
            like_image = utils.lookup(like_details,
                                      'blockDeviceTemplateGroup',
                                      'globalIdentifier')
            like_os = utils.lookup(like_details,
                                   'operatingSystem',
                                   'softwareLicense',
                                   'softwareDescription',
                                   'referenceCode')
            if like_image and not args.get('--os'):
                like_args['--image'] = like_image
            elif like_os and not args.get('--image'):
                like_args['--os'] = like_os

            if args.get('--hourly'):
                like_args['--monthly'] = False

            if args.get('--monthly'):
                like_args['--hourly'] = False

            # Merge like VS options with the options passed in
            for key, value in like_args.items():
                if args.get(key) in [None, False]:
                    args[key] = value

    def _parse_create_args(self, args):
        """ Converts CLI arguments to arguments that can be passed into
            VSManager.create_instance.

        :param dict args: CLI arguments
        """
        data = {
            "hourly": args['--hourly'],
            "cpus": args['--cpu'],
            "domain": args['--domain'],
            "hostname": args['--hostname'],
            "private": args['--private'],
            "dedicated": args['--dedicated'],
            "disks": args['--disk'],
            "local_disk": not args['--san'],
        }

        try:
            memory = int(args['--memory'])
            if memory < 1024:
                memory = memory * 1024
        except ValueError:
            unit = args['--memory'][-1]
            memory = int(args['--memory'][0:-1])
            if unit in ['G', 'g']:
                memory = memory * 1024
            if unit in ['T', 'r']:
                memory = memory * 1024 * 1024

        data["memory"] = memory

        if args['--monthly']:
            data['hourly'] = False

        if args.get('--os'):
            data['os_code'] = args['--os']

        if args.get('--image'):
            data['image_id'] = args['--image']

        if args.get('--datacenter'):
            data['datacenter'] = args['--datacenter']

        if args.get('--network'):
            data['nic_speed'] = args.get('--network')

        if args.get('--userdata'):
            data['userdata'] = args['--userdata']
        elif args.get('--userfile'):
            with open(args['--userfile'], 'r') as userfile:
                data['userdata'] = userfile.read()

        if args.get('--postinstall'):
            data['post_uri'] = args.get('--postinstall')

        # Get the SSH keys
        if args.get('--key'):
            keys = []
            for key in args.get('--key'):
                resolver = SoftLayer.SshKeyManager(self.client).resolve_ids
                key_id = helpers.resolve_id(resolver, key, 'SshKey')
                keys.append(key_id)
            data['ssh_keys'] = keys

        if args.get('--vlan_public'):
            data['public_vlan'] = args['--vlan_public']

        if args.get('--vlan_private'):
            data['private_vlan'] = args['--vlan_private']

        if args.get('--tag'):
            data['tag'] = args['--tag']

        return data


<<<<<<< HEAD
class ReadyVS(environment.CLIRunnable):
=======
class ReadyVS(CLIRunnable):

>>>>>>> d873a18e
    """
usage: sl vs ready <identifier> [options]

Check if a virtual server is ready.

Optional:
  --wait=SECONDS  Block until VS is finished provisioning for up to X seconds
                    before returning.
"""
    action = 'ready'

    def execute(self, args):
        vsi = SoftLayer.VSManager(self.client)

        vs_id = helpers.resolve_id(vsi.resolve_ids,
                                   args.get('<identifier>'),
                                   'VS')
        ready = vsi.wait_for_ready(vs_id, int(args.get('--wait') or 0))

        if ready:
            return "READY"
        else:
            raise exceptions.CLIAbort("Instance %s not ready" % vs_id)


<<<<<<< HEAD
class ReloadVS(environment.CLIRunnable):
=======
class ReloadVS(CLIRunnable):

>>>>>>> d873a18e
    """
usage: sl vs reload <identifier> [--key=KEY...] [options]

Reload the OS on a virtual server based on its current configuration

Optional:
  -i, --postinstall=URI  Post-install script to download
                           (Only HTTPS executes, HTTP leaves file in /root)
  -k, --key=KEY          SSH keys to add to the root user. Can be specified
                           multiple times
"""

    action = 'reload'
    options = ['confirm']

    def execute(self, args):
        vsi = SoftLayer.VSManager(self.client)
        vs_id = helpers.resolve_id(vsi.resolve_ids,
                                   args.get('<identifier>'),
                                   'VS')
        keys = []
        if args.get('--key'):
            for key in args.get('--key'):
                resolver = SoftLayer.SshKeyManager(self.client).resolve_ids
                key_id = helpers.resolve_id(resolver, key, 'SshKey')
                keys.append(key_id)
        if args['--really'] or formatting.no_going_back(vs_id):
            vsi.reload_instance(vs_id, args['--postinstall'], keys)
        else:
            raise exceptions.CLIAbort('Aborted')


<<<<<<< HEAD
class CancelVS(environment.CLIRunnable):
=======
class CancelVS(CLIRunnable):

>>>>>>> d873a18e
    """
usage: sl vs cancel <identifier> [options]

Cancel a virtual server
"""

    action = 'cancel'
    options = ['confirm']

    def execute(self, args):
        vsi = SoftLayer.VSManager(self.client)
        vs_id = helpers.resolve_id(vsi.resolve_ids,
                                   args.get('<identifier>'),
                                   'VS')
        if args['--really'] or formatting.no_going_back(vs_id):
            vsi.cancel_instance(vs_id)
        else:
            raise exceptions.CLIAbort('Aborted')


<<<<<<< HEAD
class VSPowerOff(environment.CLIRunnable):
=======
class VSPowerOff(CLIRunnable):

>>>>>>> d873a18e
    """
usage: sl vs power-off <identifier> [--hard] [options]

Power off an active virtual server

Optional:
    --hard  Perform a hard shutdown
"""
    action = 'power-off'
    options = ['confirm']

    def execute(self, args):
        virtual_guest = self.client['Virtual_Guest']
        vsi = SoftLayer.VSManager(self.client)
        vs_id = helpers.resolve_id(vsi.resolve_ids,
                                   args.get('<identifier>'),
                                   'VS')
        if args['--really'] or formatting.confirm('This will power off the VS '
                                                  'with id %s. Continue?'
                                                  % vs_id):
            if args['--hard']:
                virtual_guest.powerOff(id=vs_id)
            else:
                virtual_guest.powerOffSoft(id=vs_id)
        else:
            raise exceptions.CLIAbort('Aborted.')


<<<<<<< HEAD
class VSReboot(environment.CLIRunnable):
=======
class VSReboot(CLIRunnable):

>>>>>>> d873a18e
    """
usage: sl vs reboot <identifier> [--hard | --soft] [options]

Reboot an active virtual server

Optional:
    --hard  Perform an abrupt reboot
    --soft  Perform a graceful reboot
"""
    action = 'reboot'
    options = ['confirm']

    def execute(self, args):
        virtual_guest = self.client['Virtual_Guest']
        vsi = SoftLayer.VSManager(self.client)
        vs_id = helpers.resolve_id(vsi.resolve_ids,
                                   args.get('<identifier>'),
                                   'VS')
        if args['--really'] or formatting.confirm('This will reboot the VS '
                                                  'with id %s. Continue?'
                                                  % vs_id):
            if args['--hard']:
                virtual_guest.rebootHard(id=vs_id)
            elif args['--soft']:
                virtual_guest.rebootSoft(id=vs_id)
            else:
                virtual_guest.rebootDefault(id=vs_id)
        else:
            raise exceptions.CLIAbort('Aborted.')


<<<<<<< HEAD
class VSPowerOn(environment.CLIRunnable):
=======
class VSPowerOn(CLIRunnable):

>>>>>>> d873a18e
    """
usage: sl vs power-on <identifier> [options]

Power on a virtual server
"""
    action = 'power-on'

    def execute(self, args):
        virtual_guest = self.client['Virtual_Guest']
        vsi = SoftLayer.VSManager(self.client)
        vs_id = helpers.resolve_id(vsi.resolve_ids,
                                   args.get('<identifier>'),
                                   'VS')
        virtual_guest.powerOn(id=vs_id)


<<<<<<< HEAD
class VSPause(environment.CLIRunnable):
=======
class VSPause(CLIRunnable):

>>>>>>> d873a18e
    """
usage: sl vs pause <identifier> [options]

Pauses an active virtual server
"""
    action = 'pause'
    options = ['confirm']

    def execute(self, args):
        virtual_guest = self.client['Virtual_Guest']
        vsi = SoftLayer.VSManager(self.client)
        vs_id = helpers.resolve_id(vsi.resolve_ids,
                                   args.get('<identifier>'),
                                   'VS')

        if args['--really'] or formatting.confirm('This will pause the VS '
                                                  'with id %s. Continue?'
                                                  % vs_id):
            virtual_guest.pause(id=vs_id)
        else:
            raise exceptions.CLIAbort('Aborted.')


<<<<<<< HEAD
class VSResume(environment.CLIRunnable):
=======
class VSResume(CLIRunnable):

>>>>>>> d873a18e
    """
usage: sl vs resume <identifier> [options]

Resumes a paused virtual server
"""
    action = 'resume'

    def execute(self, args):
        virtual_guest = self.client['Virtual_Guest']
        vsi = SoftLayer.VSManager(self.client)
        vs_id = helpers.resolve_id(vsi.resolve_ids,
                                   args.get('<identifier>'),
                                   'VS')
        virtual_guest.resume(id=vs_id)


<<<<<<< HEAD
class NicEditVS(environment.CLIRunnable):
=======
class NicEditVS(CLIRunnable):

>>>>>>> d873a18e
    """
usage: sl vs nic-edit <identifier> (public | private) --speed=SPEED [options]

Manage NIC settings

Options:
    --speed=SPEED  Port speed. 0 disables the port.
                     [Options: 0, 10, 100, 1000, 10000]
"""
    action = 'nic-edit'

    def execute(self, args):
        public = args['public']

        vsi = SoftLayer.VSManager(self.client)
        vs_id = helpers.resolve_id(vsi.resolve_ids,
                                   args.get('<identifier>'),
                                   'VS')

        vsi.change_port_speed(vs_id, public, args['--speed'])


<<<<<<< HEAD
class VSDNS(environment.CLIRunnable):
=======
class VSDNS(CLIRunnable):

>>>>>>> d873a18e
    """
usage: sl vs dns sync <identifier> [options]

Attempts to update DNS for the specified VS. If you don't specify any
arguments, it will attempt to update both the A and PTR records. If you don't
want to update both records, you may use the -a or --ptr arguments to limit
the records updated.

Options:
  -a         Sync the A record for the host
  --ptr      Sync the PTR record for the host
  --ttl=TTL  Sets the TTL for the A and/or PTR records
"""
    action = 'dns'
    options = ['confirm']

    def execute(self, args):
        args['--ttl'] = args['--ttl'] or 7200
        if args['sync']:
            return self.dns_sync(args)

    def dns_sync(self, args):
        """ Sync DNS records to match the FQDN of the virtual server """
        dns = SoftLayer.DNSManager(self.client)
        vsi = SoftLayer.VSManager(self.client)

        vs_id = helpers.resolve_id(vsi.resolve_ids,
                                   args.get('<identifier>'),
                                   'VS')
        instance = vsi.get_instance(vs_id)
        zone_id = helpers.resolve_id(dns.resolve_ids,
                                     instance['domain'],
                                     name='zone')

        def sync_a_record():
            """ Sync A record """
            records = dns.get_records(
                zone_id,
                host=instance['hostname'],
            )

            if not records:
                # don't have a record, lets add one to the base zone
                dns.create_record(
                    zone['id'],
                    instance['hostname'],
                    'a',
                    instance['primaryIpAddress'],
                    ttl=args['--ttl'])
            else:
                recs = [x for x in records if x['type'].lower() == 'a']
                if len(recs) != 1:
                    raise exceptions.CLIAbort("Aborting A record sync, found "
                                              "%d A record exists!"
                                              % len(recs))
                rec = recs[0]
                rec['data'] = instance['primaryIpAddress']
                rec['ttl'] = args['--ttl']
                dns.edit_record(rec)

        def sync_ptr_record():
            """ Sync PTR record """
            host_rec = instance['primaryIpAddress'].split('.')[-1]
            ptr_domains = (self.client['Virtual_Guest']
                           .getReverseDomainRecords(id=instance['id'])[0])
            edit_ptr = None
            for ptr in ptr_domains['resourceRecords']:
                if ptr['host'] == host_rec:
                    ptr['ttl'] = args['--ttl']
                    edit_ptr = ptr
                    break

            if edit_ptr:
                edit_ptr['data'] = instance['fullyQualifiedDomainName']
                dns.edit_record(edit_ptr)
            else:
                dns.create_record(
                    ptr_domains['id'],
                    host_rec,
                    'ptr',
                    instance['fullyQualifiedDomainName'],
                    ttl=args['--ttl'])

        if not instance['primaryIpAddress']:
            raise exceptions.CLIAbort('No primary IP address associated with '
                                      'this VS')

        zone = dns.get_zone(zone_id)

        go_for_it = args['--really'] or formatting.confirm(
            "Attempt to update DNS records for %s"
            % instance['fullyQualifiedDomainName'])

        if not go_for_it:
            raise exceptions.CLIAbort("Aborting DNS sync")

        both = False
        if not args['--ptr'] and not args['-a']:
            both = True

        if both or args['-a']:
            sync_a_record()

        if both or args['--ptr']:
            sync_ptr_record()


<<<<<<< HEAD
class EditVS(environment.CLIRunnable):
=======
class EditVS(CLIRunnable):

>>>>>>> d873a18e
    """
usage: sl vs edit <identifier> [options]

Edit a virtual server's details

Options:
  -D --domain=DOMAIN  Domain portion of the FQDN example: example.com
  -F --userfile=FILE  Read userdata from file
  -g --tag=TAG        Comma list of tags to set or empty string to remove all
  -H --hostname=HOST  Host portion of the FQDN. example: server
  -u --userdata=DATA  User defined metadata string
"""
    action = 'edit'

    def execute(self, args):
        data = {}

        if args['--userdata'] and args['--userfile']:
            raise exceptions.ArgumentError(
                '[-u | --userdata] not allowed with [-F | --userfile]')
        if args['--userfile']:
            if not os.path.exists(args['--userfile']):
                raise exceptions.ArgumentError(
                    'File does not exist [-u | --userfile] = %s'
                    % args['--userfile'])

        if args.get('--userdata'):
            data['userdata'] = args['--userdata']
        elif args.get('--userfile'):
            with open(args['--userfile'], 'r') as userfile:
                data['userdata'] = userfile.read()

        data['hostname'] = args.get('--hostname')
        data['domain'] = args.get('--domain')
        data['tag'] = args.get("--tag")

        vsi = SoftLayer.VSManager(self.client)
        vs_id = helpers.resolve_id(vsi.resolve_ids,
                                   args.get('<identifier>'),
                                   'VS')
        if not vsi.edit(vs_id, **data):
            raise exceptions.CLIAbort("Failed to update virtual server")


<<<<<<< HEAD
class CaptureVS(environment.CLIRunnable):
=======
class CaptureVS(CLIRunnable):

>>>>>>> d873a18e
    """
usage: sl vs capture <identifier> [options]

Capture one or all disks from a virtual server to a SoftLayer image.

Required:
  -n --name=NAME         Name of the image

Optional:
  --all                  Capture all disks belonging to the VS
  --note=NOTE            Add a note to be associated with the image
"""
    action = 'capture'

    def execute(self, args):
        vsi = SoftLayer.VSManager(self.client)

        vs_id = helpers.resolve_id(vsi.resolve_ids,
                                   args.get('<identifier>'),
                                   'VS')

        if args['--all']:
            additional_disks = True
        else:
            additional_disks = False

        capture = vsi.capture(vs_id,
                              args.get('--name'),
                              additional_disks,
                              args.get('--note'))

        table = formatting.KeyValueTable(['Name', 'Value'])
        table.align['Name'] = 'r'
        table.align['Value'] = 'l'

        table.add_row(['vs_id', capture['guestId']])
        table.add_row(['date', capture['createDate'][:10]])
        table.add_row(['time', capture['createDate'][11:19]])
        table.add_row(['transaction', formatting.transaction_status(capture)])
        table.add_row(['transaction_id', capture['id']])
        table.add_row(['all_disks', additional_disks])
        return table


<<<<<<< HEAD
class UpgradeVS(environment.CLIRunnable):
=======
class UpgradeVS(CLIRunnable):

>>>>>>> d873a18e
    """
usage: sl vs upgrade <identifier> [options]

Upgrade parameters of a virtual server

Examples:
    sl vs upgrade --cpus 2
    sl vs upgrade --memory 2048 --network 1000
Options:
    --cpu=CPU          Number of CPU cores
    --private          CPU core will be on a dedicated host server.
                       Default is Public.
                       Public: Resources are in multi-tenant environment.
    --memory=MEMORY    Memory in megabytes
    --network=MBPS     Network port speed in Mbps

Note: SoftLayer automatically reboots the VS once upgrade request is placed.
The VS is halted until the Upgrade transaction is completed.
However for Network, no reboot is required.
"""

    action = 'upgrade'
    options = ['confirm']

    def execute(self, args):
        vsi = SoftLayer.VSManager(self.client)
        data = {}
        data['cpus'] = args.get('--cpu')
        data['memory'] = args.get('--memory')
        data['nic_speed'] = args.get('--network')
        data['public'] = True
        if args.get('--private'):
            data['public'] = False
        data = self.verify_upgrade_parameters(data)
        vs_id = helpers.resolve_id(vsi.resolve_ids,
                                   args.get('<identifier>'),
                                   'VS')
        if args['--really'] or formatting.confirm(
                "This action will incur charges on your account. "
                "Continue?"):
            if not vsi.upgrade(vs_id, **data):
                raise exceptions.CLIAbort('VS Upgrade Failed')

    def verify_upgrade_parameters(self, data):
        """
        param int cpus: The number of virtual CPUs to upgrade to
                            of a virtual server.
        :param int memory: RAM of the VS to be upgraded to.
        :param int nic_speed: The port speed to set
        """
        try:
            if data['memory']:
                data['memory'] = int(data['memory']) / 1024
            if data['cpus']:
                data['cpus'] = int(data['cpus'])
            if data['nic_speed']:
                data['nic_speed'] = int(data['nic_speed'])
            return data
        except Exception:
            raise ValueError(
                "One or more Values of VS parameters are not correct")<|MERGE_RESOLUTION|>--- conflicted
+++ resolved
@@ -40,12 +40,8 @@
 from SoftLayer import utils
 
 
-<<<<<<< HEAD
 class ListVSIs(environment.CLIRunnable):
-=======
-class ListVSIs(CLIRunnable):
-
->>>>>>> d873a18e
+
     """
 usage: sl vs list [--hourly | --monthly] [--sortby=SORT_COLUMN] [--tags=TAGS]
                   [options]
@@ -109,30 +105,19 @@
                 guest['datacenter']['name'] or formatting.blank(),
                 guest['fullyQualifiedDomainName'],
                 guest['maxCpu'],
-<<<<<<< HEAD
-                formatting.mb_to_gb(guest['maxMemory']),
-                guest['primaryIpAddress'] or formatting.blank(),
-                guest['primaryBackendIpAddress'] or formatting.blank(),
-                formatting.active_txn(guest),
-=======
                 mb_to_gb(guest['maxMemory']),
                 guest['primaryIpAddress'] or blank(),
                 guest['primaryBackendIpAddress'] or blank(),
                 active_txn(guest),
                 guest['billingItem']['orderItem']['order']
                 ['userRecord']['username']
->>>>>>> d873a18e
             ])
 
         return table
 
 
-<<<<<<< HEAD
 class VSDetails(environment.CLIRunnable):
-=======
-class VSDetails(CLIRunnable):
-
->>>>>>> d873a18e
+
     """
 usage: sl vs detail [--passwords] [--price] <identifier> [options]
 
@@ -235,12 +220,8 @@
         return table
 
 
-<<<<<<< HEAD
 class CreateOptionsVS(environment.CLIRunnable):
-=======
-class CreateOptionsVS(CLIRunnable):
-
->>>>>>> d873a18e
+
     """
 usage: sl vs create-options [options]
 
@@ -366,12 +347,8 @@
         return table
 
 
-<<<<<<< HEAD
 class CreateVS(environment.CLIRunnable):
-=======
-class CreateVS(CLIRunnable):
-
->>>>>>> d873a18e
+
     """
 usage: sl vs create [--disk=SIZE...] [--key=KEY...] [options]
 
@@ -673,12 +650,8 @@
         return data
 
 
-<<<<<<< HEAD
 class ReadyVS(environment.CLIRunnable):
-=======
-class ReadyVS(CLIRunnable):
-
->>>>>>> d873a18e
+
     """
 usage: sl vs ready <identifier> [options]
 
@@ -704,12 +677,8 @@
             raise exceptions.CLIAbort("Instance %s not ready" % vs_id)
 
 
-<<<<<<< HEAD
 class ReloadVS(environment.CLIRunnable):
-=======
-class ReloadVS(CLIRunnable):
-
->>>>>>> d873a18e
+
     """
 usage: sl vs reload <identifier> [--key=KEY...] [options]
 
@@ -742,12 +711,8 @@
             raise exceptions.CLIAbort('Aborted')
 
 
-<<<<<<< HEAD
 class CancelVS(environment.CLIRunnable):
-=======
-class CancelVS(CLIRunnable):
-
->>>>>>> d873a18e
+
     """
 usage: sl vs cancel <identifier> [options]
 
@@ -768,12 +733,8 @@
             raise exceptions.CLIAbort('Aborted')
 
 
-<<<<<<< HEAD
 class VSPowerOff(environment.CLIRunnable):
-=======
-class VSPowerOff(CLIRunnable):
-
->>>>>>> d873a18e
+
     """
 usage: sl vs power-off <identifier> [--hard] [options]
 
@@ -802,12 +763,8 @@
             raise exceptions.CLIAbort('Aborted.')
 
 
-<<<<<<< HEAD
 class VSReboot(environment.CLIRunnable):
-=======
-class VSReboot(CLIRunnable):
-
->>>>>>> d873a18e
+
     """
 usage: sl vs reboot <identifier> [--hard | --soft] [options]
 
@@ -839,12 +796,8 @@
             raise exceptions.CLIAbort('Aborted.')
 
 
-<<<<<<< HEAD
 class VSPowerOn(environment.CLIRunnable):
-=======
-class VSPowerOn(CLIRunnable):
-
->>>>>>> d873a18e
+
     """
 usage: sl vs power-on <identifier> [options]
 
@@ -861,12 +814,8 @@
         virtual_guest.powerOn(id=vs_id)
 
 
-<<<<<<< HEAD
 class VSPause(environment.CLIRunnable):
-=======
-class VSPause(CLIRunnable):
-
->>>>>>> d873a18e
+
     """
 usage: sl vs pause <identifier> [options]
 
@@ -890,12 +839,8 @@
             raise exceptions.CLIAbort('Aborted.')
 
 
-<<<<<<< HEAD
 class VSResume(environment.CLIRunnable):
-=======
-class VSResume(CLIRunnable):
-
->>>>>>> d873a18e
+
     """
 usage: sl vs resume <identifier> [options]
 
@@ -912,12 +857,8 @@
         virtual_guest.resume(id=vs_id)
 
 
-<<<<<<< HEAD
 class NicEditVS(environment.CLIRunnable):
-=======
-class NicEditVS(CLIRunnable):
-
->>>>>>> d873a18e
+
     """
 usage: sl vs nic-edit <identifier> (public | private) --speed=SPEED [options]
 
@@ -940,12 +881,8 @@
         vsi.change_port_speed(vs_id, public, args['--speed'])
 
 
-<<<<<<< HEAD
 class VSDNS(environment.CLIRunnable):
-=======
-class VSDNS(CLIRunnable):
-
->>>>>>> d873a18e
+
     """
 usage: sl vs dns sync <identifier> [options]
 
@@ -1053,12 +990,8 @@
             sync_ptr_record()
 
 
-<<<<<<< HEAD
 class EditVS(environment.CLIRunnable):
-=======
-class EditVS(CLIRunnable):
-
->>>>>>> d873a18e
+
     """
 usage: sl vs edit <identifier> [options]
 
@@ -1103,12 +1036,8 @@
             raise exceptions.CLIAbort("Failed to update virtual server")
 
 
-<<<<<<< HEAD
 class CaptureVS(environment.CLIRunnable):
-=======
-class CaptureVS(CLIRunnable):
-
->>>>>>> d873a18e
+
     """
 usage: sl vs capture <identifier> [options]
 
@@ -1153,12 +1082,8 @@
         return table
 
 
-<<<<<<< HEAD
 class UpgradeVS(environment.CLIRunnable):
-=======
-class UpgradeVS(CLIRunnable):
-
->>>>>>> d873a18e
+
     """
 usage: sl vs upgrade <identifier> [options]
 
