--- conflicted
+++ resolved
@@ -9,10 +9,6 @@
 The available modules are:
 
 Compute:
-<<<<<<< HEAD
-  bmc       Bare Metal Cloud
-=======
->>>>>>> 03754ff5
   image     Manages compute and flex images
   metadata  Get details about this machine. Also available with 'my' and 'meta'
   server    Bare metal servers
